# FHHPS

Code used in paper Jeremy Fox, Vitor Hadad, Stefan Hoderlein, Amil Petrin and Robert Sherman (In progress). *Heterogenous Production Functions, Panel Data, and Productivity Dispersion*. Our application is called <i>FHHPS</i>, after the authors' initials.

<center>
<img src="figs/scatter.png" width=300>
</center>

## Estimation setup

<<<<<<< HEAD
The setup is a **linear panel data** with **two correlated random coefficients**. 
=======
The setup is a **linear panel data** with **two correlated random coefficients**. It is assumed that the coefficients follow AR(1) processes where the shocks are assumed to be independent of everything in the previous K periods.
>>>>>>> 4c755318

<center>
<img src="figs/fmla1.png" height = 80>
</centeR>

It is assumed that the coefficients follow AR(1) processes

<center>
<img src="figs/fmla2.png" height = 80>
</center>

where the shocks are assumed to be independent of everything in the previous periods.

The application we have in mind is the identification and estimation of first and second moments of Cobb Douglas coefficients of a production function. For more details, please contact Vitor Hadad at baisihad@bc.edu.

## Installing

To run `fhhps`, you will need Python 3.5 or newer. If you have no current Python installation, the fastest way to get everything up and running is by copying-and-pasting the following commands to your Terminal.

**For MAC OSX**
<<<<<<< HEAD

```bash
wget http://repo.continuum.io/miniconda/Miniconda3-3.7.0-Linux-x86_64.sh -O ~/miniconda.sh
bash ~/miniconda.sh -b -p $HOME/miniconda
export PATH="$HOME/miniconda/bin:$PATH"
source $HOME/miniconda3/bin/activate
echo PATH="$HOME/miniconda3/bin:$PATH" >> ~/.bashrc
pip install numpy pandas matplotlib scikit-learn tqdm
```
If you don't have root privileges, add `--user` to the last line.  Everything else should work without admin permissions.


**For Windows**

Download and run the Miniconda3 <a href="https://repo.continuum.io/miniconda/Miniconda3-latest-Windows-x86_64.exe">installer</a>. Then, in the Prompt, type this to install the necessary dependencies.

```bash
pip install numpy pandas matplotlib scikit-learn tqdm
```
Add the option `--user` if you don't have root privileges in your machine.

#### Confirming

Make sure that everything is installed by typing in your Terminal (Mac) or Prompt (Windows):

```bash
python --version
```

You should see:

```bash
Python 3.x.y :: Anaconda custom (x86_64)  # where x >= 5
```

Next, just download the file `fhhps.py` and follow the instructions below. Alternatively, if you have `git` installed, then just type

```bash
git clone https://github.com/halflearned/FHHPS
```
to grab all files in this repository.

## Getting started

The easiest way to run FHHPS is via the command line application. Suppose we are working with a file `fake_data_1.csv`, whose first rows are:


|    X1 |    X2 |    Y1 |    Y2 |   other_column |
|------:|------:|------:|------:|---------------:|
|  1.64 |  2.12 |  9.7  | 12.11 |           0.46 |
|  0.67 | -0.06 | -0.09 |  1.81 |           0.22 |
| -0.46 | -1.49 |  0.28 |  0.48 |           0.13 |
|  2.84 |  1.63 |  8.56 |  9.02 |           0.99 |
| -0.26 | -0.36 |  0.73 |  1.18 |           0.96 |

To have FHHPS automatically detect columns named `X1`, `X2`, `Y1`, `Y2` and run with default parameters, type the following command on your Terminal or Prompt.

```bash
python fhhps.py -f fake_data_1.csv
```

The application will:

+ Run the estimation algorithm once.
+ Bootstrap 100 times.


It will also produce the following files.

+ A comma-separated file containing the bootstrapped values for all variables
+ PDF plots of the point estimates and the density of bootstrapped estimates of shocks and first- and second-period random coefficient moments.
+ LaTeX tables tables tabulating summary statistics conditional moments and bootstrap estimates of shocks, first-period and second-period random coefficient moments.
+ LaTeX table tabulating how many observations were removed during our censoring scheme, and describing how the dependent variable varies between censored and non-censored observations.

By default, the file names will have a timestamp as suffix, to avoid overwriting existing files. You can use a custom suffix with the option `-suffix=[custom-suffix]`.

### Column names

If your file contains custom column names, use the `-X1`... parameters.

```
python fhhps.py -f [file-name].csv -X1=[column-name] -X2=[column-name] -Y1=[column-name] -Y2=[column-name]
```

### Tuning parameters

You can set the following tuning parameters:
  
+ **Shock parameters**
  + `-csh` or `--c_shocks` (default: 4)
  + `-ash` or `--alpha_shocks` (default: 0.2)
  + `-pl` or `poly_order` (default: 2)


+ **Nadaraya-Watson parameters**
  + `-cnw` or `--c_nw` (default: 0.5)
  + `-anw` or `--alpha_nw` (default: 1/6)

+ **Censoring parameters**
  + `-cc1` or `--c1_cens` (default: 1)
  + `-cc2` or `--c2_cens` (default: 1)
  + `-ac1` or `--alpha_cens_1` (default: 0.25)
  + `-ac2` or `--alpha_cens_2` (default: 0.125)

Notes:

+ Parameter `poly_order` refers to the order of polynomial regression to be used when estimating shock parameters. Other parameters as described in the paper.
+ Default values were chosen to match the "best" configuration used in the empirical application in the paper.

## Advanced usage

### Bootstrapping conditional moments

You can also compute conditional moments using the `-X1_POINT` and `-X2_POINT` options. For example, to compute estimates, bootstrap, figures and tables associated with point (X1, X2) = (-1, 1), type

```python
python fhhps.py -f [filename].csv -X1_POINT=-1 -X2_POINT=1
```

**Remark** In our model, shock moments are assumed to be independent of X_1 and X_2, and so are not affected by conditioning. Summary figures and tables will be produced for shocks as well, but they will be the same as for the unconditional case.





## Python API

You can also run FHHPS from within Python. Users of the `statsmodels` or `scikit-learn` packages will be familiar with the syntax. Here's an example.

```python
# Importing. Make sure fhhps.py is in the same directory!
from fhhps import FHHPS

# Initialize the fhhps object
algo = FHHPS(c_shocks = 4,
             alpha_shocks = .2,
             c_nw = .5,
             alpha_nw = 0.167,
             poly_order = 2)

# Add data previously read, e.g., from a csv file into a pandas DataFrame
algo.add_data(X1 = df["X1"],
              X2 = df["X2"],
              Y1 = df["Y1"],
              Y2 = df["Y2"])
              
# Fit the model once
algo.fit()   

# Now bootstrap e.g. 120 times
algo.boostrap(n_iterations = 120)

# Plot bootstrap densities. Output will be a dictionary of matplotlib figure and axes handles
handles = algo.plot_density()
handles["shock_figure"].savefig("shock_figure.pdf")
handles["rc1_figure"].savefig("shock_figure.pdf")
handles["rc2_figure"].savefig("shock_figure.pdf")

# Grab table. Default output is csv.
shock_tab, rc_tab = algo.summary()

# Save tables to CSV
shock_tab.to_csv("shock_tables.csv")
shock_tab.to_csv("shock_tables.csv")
``` 

For more information, read the docs (coming soon).

## Generating fake data

Use the file `make_data.py`. Observations will be drawn jointly Normally with same default parameters as our simulations in the paper, but modifying the original setup is easy. 

For example, to generate 4000 observations with intercept variance equal to 16 and overall correlation 0.3, and save it to the file `myfakedata.py`, simply type

```bash
python make_data.py -n=4000 -out=myfakedata
```

Note any existing files with the same name will be overwritten.


## Reproducing our results

#### Monte carlo simulations

The file `simulations.py` reproduces all the simulations in our paper. Make sure to have `fhhps.py`, `data_utils` and `simulations.py` in the same folder. Then navigate to that folder in your Terminal or Prompt and type 

```python
python simulations.py
```
Let this run for a few hours, then type

```python
python simulations_analysis.py
```
to reproduce our figures and several tables associated with simulation results. 


#### Bootstrap 

The file `bootstrap_coverage.py` shows how close the bootstrap estimates are to 95% coverage in our main example setup. Similarly, the file `bootstrap_conditional_coverage.py` does the same for estimates of conditional moments.

To reproduce our results, type

```bash
python bootstrap_coverage.py 
python bootstrap_coverage_analysis.py
```

and for conditional estimates, type

```bash
python bootstrap_conditional_coverage.py 
python bootstrap_conditional_coverage_analysis.py
```

This should produce tables similar to ours.



=======

```bash
$ git clone https://github.com/halflearned/FHHPS/
$ cd FHHPS/
$ source environment.sh
$ python setup.py develop
```

After that you should be able to `import` our package like you would any other. For example, try running our examples in the `examples` folder.
>>>>>>> 4c755318
<|MERGE_RESOLUTION|>--- conflicted
+++ resolved
@@ -8,15 +8,11 @@
 
 ## Estimation setup
 
-<<<<<<< HEAD
-The setup is a **linear panel data** with **two correlated random coefficients**. 
-=======
 The setup is a **linear panel data** with **two correlated random coefficients**. It is assumed that the coefficients follow AR(1) processes where the shocks are assumed to be independent of everything in the previous K periods.
->>>>>>> 4c755318
 
 <center>
 <img src="figs/fmla1.png" height = 80>
-</centeR>
+</center>
 
 It is assumed that the coefficients follow AR(1) processes
 
@@ -33,228 +29,6 @@
 To run `fhhps`, you will need Python 3.5 or newer. If you have no current Python installation, the fastest way to get everything up and running is by copying-and-pasting the following commands to your Terminal.
 
 **For MAC OSX**
-<<<<<<< HEAD
-
-```bash
-wget http://repo.continuum.io/miniconda/Miniconda3-3.7.0-Linux-x86_64.sh -O ~/miniconda.sh
-bash ~/miniconda.sh -b -p $HOME/miniconda
-export PATH="$HOME/miniconda/bin:$PATH"
-source $HOME/miniconda3/bin/activate
-echo PATH="$HOME/miniconda3/bin:$PATH" >> ~/.bashrc
-pip install numpy pandas matplotlib scikit-learn tqdm
-```
-If you don't have root privileges, add `--user` to the last line.  Everything else should work without admin permissions.
-
-
-**For Windows**
-
-Download and run the Miniconda3 <a href="https://repo.continuum.io/miniconda/Miniconda3-latest-Windows-x86_64.exe">installer</a>. Then, in the Prompt, type this to install the necessary dependencies.
-
-```bash
-pip install numpy pandas matplotlib scikit-learn tqdm
-```
-Add the option `--user` if you don't have root privileges in your machine.
-
-#### Confirming
-
-Make sure that everything is installed by typing in your Terminal (Mac) or Prompt (Windows):
-
-```bash
-python --version
-```
-
-You should see:
-
-```bash
-Python 3.x.y :: Anaconda custom (x86_64)  # where x >= 5
-```
-
-Next, just download the file `fhhps.py` and follow the instructions below. Alternatively, if you have `git` installed, then just type
-
-```bash
-git clone https://github.com/halflearned/FHHPS
-```
-to grab all files in this repository.
-
-## Getting started
-
-The easiest way to run FHHPS is via the command line application. Suppose we are working with a file `fake_data_1.csv`, whose first rows are:
-
-
-|    X1 |    X2 |    Y1 |    Y2 |   other_column |
-|------:|------:|------:|------:|---------------:|
-|  1.64 |  2.12 |  9.7  | 12.11 |           0.46 |
-|  0.67 | -0.06 | -0.09 |  1.81 |           0.22 |
-| -0.46 | -1.49 |  0.28 |  0.48 |           0.13 |
-|  2.84 |  1.63 |  8.56 |  9.02 |           0.99 |
-| -0.26 | -0.36 |  0.73 |  1.18 |           0.96 |
-
-To have FHHPS automatically detect columns named `X1`, `X2`, `Y1`, `Y2` and run with default parameters, type the following command on your Terminal or Prompt.
-
-```bash
-python fhhps.py -f fake_data_1.csv
-```
-
-The application will:
-
-+ Run the estimation algorithm once.
-+ Bootstrap 100 times.
-
-
-It will also produce the following files.
-
-+ A comma-separated file containing the bootstrapped values for all variables
-+ PDF plots of the point estimates and the density of bootstrapped estimates of shocks and first- and second-period random coefficient moments.
-+ LaTeX tables tables tabulating summary statistics conditional moments and bootstrap estimates of shocks, first-period and second-period random coefficient moments.
-+ LaTeX table tabulating how many observations were removed during our censoring scheme, and describing how the dependent variable varies between censored and non-censored observations.
-
-By default, the file names will have a timestamp as suffix, to avoid overwriting existing files. You can use a custom suffix with the option `-suffix=[custom-suffix]`.
-
-### Column names
-
-If your file contains custom column names, use the `-X1`... parameters.
-
-```
-python fhhps.py -f [file-name].csv -X1=[column-name] -X2=[column-name] -Y1=[column-name] -Y2=[column-name]
-```
-
-### Tuning parameters
-
-You can set the following tuning parameters:
-  
-+ **Shock parameters**
-  + `-csh` or `--c_shocks` (default: 4)
-  + `-ash` or `--alpha_shocks` (default: 0.2)
-  + `-pl` or `poly_order` (default: 2)
-
-
-+ **Nadaraya-Watson parameters**
-  + `-cnw` or `--c_nw` (default: 0.5)
-  + `-anw` or `--alpha_nw` (default: 1/6)
-
-+ **Censoring parameters**
-  + `-cc1` or `--c1_cens` (default: 1)
-  + `-cc2` or `--c2_cens` (default: 1)
-  + `-ac1` or `--alpha_cens_1` (default: 0.25)
-  + `-ac2` or `--alpha_cens_2` (default: 0.125)
-
-Notes:
-
-+ Parameter `poly_order` refers to the order of polynomial regression to be used when estimating shock parameters. Other parameters as described in the paper.
-+ Default values were chosen to match the "best" configuration used in the empirical application in the paper.
-
-## Advanced usage
-
-### Bootstrapping conditional moments
-
-You can also compute conditional moments using the `-X1_POINT` and `-X2_POINT` options. For example, to compute estimates, bootstrap, figures and tables associated with point (X1, X2) = (-1, 1), type
-
-```python
-python fhhps.py -f [filename].csv -X1_POINT=-1 -X2_POINT=1
-```
-
-**Remark** In our model, shock moments are assumed to be independent of X_1 and X_2, and so are not affected by conditioning. Summary figures and tables will be produced for shocks as well, but they will be the same as for the unconditional case.
-
-
-
-
-
-## Python API
-
-You can also run FHHPS from within Python. Users of the `statsmodels` or `scikit-learn` packages will be familiar with the syntax. Here's an example.
-
-```python
-# Importing. Make sure fhhps.py is in the same directory!
-from fhhps import FHHPS
-
-# Initialize the fhhps object
-algo = FHHPS(c_shocks = 4,
-             alpha_shocks = .2,
-             c_nw = .5,
-             alpha_nw = 0.167,
-             poly_order = 2)
-
-# Add data previously read, e.g., from a csv file into a pandas DataFrame
-algo.add_data(X1 = df["X1"],
-              X2 = df["X2"],
-              Y1 = df["Y1"],
-              Y2 = df["Y2"])
-              
-# Fit the model once
-algo.fit()   
-
-# Now bootstrap e.g. 120 times
-algo.boostrap(n_iterations = 120)
-
-# Plot bootstrap densities. Output will be a dictionary of matplotlib figure and axes handles
-handles = algo.plot_density()
-handles["shock_figure"].savefig("shock_figure.pdf")
-handles["rc1_figure"].savefig("shock_figure.pdf")
-handles["rc2_figure"].savefig("shock_figure.pdf")
-
-# Grab table. Default output is csv.
-shock_tab, rc_tab = algo.summary()
-
-# Save tables to CSV
-shock_tab.to_csv("shock_tables.csv")
-shock_tab.to_csv("shock_tables.csv")
-``` 
-
-For more information, read the docs (coming soon).
-
-## Generating fake data
-
-Use the file `make_data.py`. Observations will be drawn jointly Normally with same default parameters as our simulations in the paper, but modifying the original setup is easy. 
-
-For example, to generate 4000 observations with intercept variance equal to 16 and overall correlation 0.3, and save it to the file `myfakedata.py`, simply type
-
-```bash
-python make_data.py -n=4000 -out=myfakedata
-```
-
-Note any existing files with the same name will be overwritten.
-
-
-## Reproducing our results
-
-#### Monte carlo simulations
-
-The file `simulations.py` reproduces all the simulations in our paper. Make sure to have `fhhps.py`, `data_utils` and `simulations.py` in the same folder. Then navigate to that folder in your Terminal or Prompt and type 
-
-```python
-python simulations.py
-```
-Let this run for a few hours, then type
-
-```python
-python simulations_analysis.py
-```
-to reproduce our figures and several tables associated with simulation results. 
-
-
-#### Bootstrap 
-
-The file `bootstrap_coverage.py` shows how close the bootstrap estimates are to 95% coverage in our main example setup. Similarly, the file `bootstrap_conditional_coverage.py` does the same for estimates of conditional moments.
-
-To reproduce our results, type
-
-```bash
-python bootstrap_coverage.py 
-python bootstrap_coverage_analysis.py
-```
-
-and for conditional estimates, type
-
-```bash
-python bootstrap_conditional_coverage.py 
-python bootstrap_conditional_coverage_analysis.py
-```
-
-This should produce tables similar to ours.
-
-
-
-=======
 
 ```bash
 $ git clone https://github.com/halflearned/FHHPS/
@@ -263,5 +37,4 @@
 $ python setup.py develop
 ```
 
-After that you should be able to `import` our package like you would any other. For example, try running our examples in the `examples` folder.
->>>>>>> 4c755318
+After that you should be able to `import` our package like you would any other. For example, try running our examples in the `examples` folder.